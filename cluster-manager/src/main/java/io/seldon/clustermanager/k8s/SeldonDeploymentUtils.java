/*******************************************************************************
 * Copyright 2017 Seldon Technologies Ltd (http://www.seldon.io/)
 *
 * Licensed under the Apache License, Version 2.0 (the "License");
 * you may not use this file except in compliance with the License.
 * You may obtain a copy of the License at
 *
 *         http://www.apache.org/licenses/LICENSE-2.0
 *
 * Unless required by applicable law or agreed to in writing, software
 * distributed under the License is distributed on an "AS IS" BASIS,
 * WITHOUT WARRANTIES OR CONDITIONS OF ANY KIND, either express or implied.
 * See the License for the specific language governing permissions and
 * limitations under the License.
 *******************************************************************************/
package io.seldon.clustermanager.k8s;

import org.apache.commons.lang3.StringUtils;
import org.slf4j.Logger;
import org.slf4j.LoggerFactory;

import com.google.protobuf.InvalidProtocolBufferException;

import io.kubernetes.client.proto.IntStr.IntOrString;
import io.kubernetes.client.proto.Meta.Time;
import io.kubernetes.client.proto.Meta.Timestamp;
import io.kubernetes.client.proto.Resource.Quantity;
import io.seldon.clustermanager.pb.IntOrStringUtils;
import io.seldon.clustermanager.pb.JsonFormat;
import io.seldon.clustermanager.pb.JsonFormat.Printer;
import io.seldon.clustermanager.pb.QuantityUtils;
import io.seldon.clustermanager.pb.TimeUtils;
import io.seldon.protos.DeploymentProtos.SeldonDeployment;

public class SeldonDeploymentUtils {
	private  static Logger logger = LoggerFactory.getLogger(SeldonDeploymentUtils.class.getName());
	
	public static SeldonDeployment jsonToSeldonDeployment(String json) throws InvalidProtocolBufferException {
		SeldonDeployment.Builder mlBuilder = SeldonDeployment.newBuilder();
		JsonFormat.parser()//.ignoringUnknownFields()
			.usingTypeParser(IntOrString.getDescriptor().getFullName(), new IntOrStringUtils.IntOrStringParser())
			.usingTypeParser(Quantity.getDescriptor().getFullName(), new QuantityUtils.QuantityParser())
            .usingTypeParser(Time.getDescriptor().getFullName(), new TimeUtils.TimeParser())
            .usingTypeParser(Timestamp.getDescriptor().getFullName(), new TimeUtils.TimeParser())            
			.merge(json, mlBuilder);
		return mlBuilder.build();
	}
	
	public static String toJson(SeldonDeployment mlDep,boolean omittingWhitespace) throws InvalidProtocolBufferException
	{
		Printer jsonPrinter = JsonFormat.printer().preservingProtoFieldNames()
				.usingTypeConverter(IntOrString.getDescriptor().getFullName(), new IntOrStringUtils.IntOrStringConverter())
				.usingTypeConverter(Quantity.getDescriptor().getFullName(), new QuantityUtils.QuantityConverter())
				.usingTypeConverter(Time.getDescriptor().getFullName(), new TimeUtils.TimeConverter())
                .usingTypeConverter(Timestamp.getDescriptor().getFullName(), new TimeUtils.TimeConverter());
		if (omittingWhitespace)
		    jsonPrinter = jsonPrinter.omittingInsignificantWhitespace();
		return jsonPrinter.print(mlDep);
				
	}
	
<<<<<<< HEAD
	public static String getNamespace(SeldonDeployment d)
	{
	    if (StringUtils.isEmpty(d.getMetadata().getNamespace()))
	        return "default";
	    else
	        return d.getMetadata().getNamespace();
=======
	public static boolean hasSeparateEnginePodAnnotation(SeldonDeployment mlDep)
	{
		return Boolean.parseBoolean(mlDep.getSpec().getAnnotationsOrDefault(Constants.ENGINE_SEPARATE_ANNOTATION, "false"));
>>>>>>> 426dec25
	}
	
}<|MERGE_RESOLUTION|>--- conflicted
+++ resolved
@@ -59,18 +59,17 @@
 				
 	}
 	
-<<<<<<< HEAD
 	public static String getNamespace(SeldonDeployment d)
 	{
 	    if (StringUtils.isEmpty(d.getMetadata().getNamespace()))
 	        return "default";
 	    else
 	        return d.getMetadata().getNamespace();
-=======
+	}
+	
 	public static boolean hasSeparateEnginePodAnnotation(SeldonDeployment mlDep)
 	{
 		return Boolean.parseBoolean(mlDep.getSpec().getAnnotationsOrDefault(Constants.ENGINE_SEPARATE_ANNOTATION, "false"));
->>>>>>> 426dec25
 	}
 	
 }