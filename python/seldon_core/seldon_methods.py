--- conflicted
+++ resolved
@@ -37,17 +37,6 @@
         try:
             return user_model.predict_raw(request)
         except (NotImplementedError, AttributeError):
-<<<<<<< HEAD
-            if is_proto:
-                (features, meta, datadef, data_type) = extract_request_parts(request)
-                client_response = client_predict(user_model, features, datadef.names, meta=meta)
-                return construct_response(user_model, False, request, client_response)
-            else:
-                (features, meta, datadef, data_type) = extract_request_parts_json(request)
-                class_names = datadef["names"] if datadef and "names" in datadef else []
-                client_response = client_predict(user_model, features, class_names, meta=meta)
-                return construct_response_json(user_model, False, request, client_response)
-=======
             pass
 
         if is_proto:
@@ -56,11 +45,9 @@
             return construct_response(user_model, False, request, client_response)
         else:
             (features, meta, datadef, data_type) = extract_request_parts_json(request)
-            client_response = client_predict(user_model, features, datadef.names, meta=meta)
-            print(client_response)
+            class_names = datadef["names"] if datadef and "names" in datadef else []
+            client_response = client_predict(user_model, features, class_names, meta=meta)
             return construct_response_json(user_model, False, request, client_response)
->>>>>>> e0c7a7ac
-
 
 def send_feedback(user_model: Any, request: prediction_pb2.Feedback,
                   predictive_unit_id: str) -> prediction_pb2.SeldonMessage:
