Flask<2.0.0
Flask-cors<4.0.0
redis<3.0.0
requests<3.0.0
numpy<2.0.0
flatbuffers<2.0.0
protobuf<4.0.0
grpcio<2.0.0
Flask-OpenTracing >= 1.1.0, < 1.2.0
opentracing >= 2.2.0, < 2.3.0
jaeger-client >= 4.1.0, < 4.2.0
grpcio-opentracing >= 1.1.4, < 1.2.0
pyaml<20.0.0
gunicorn >= 19.9.0, < 19.10.0
minio >= 4.0.9, < 6.0.0
azure-storage-blob >= 2.0.1, < 3.0.0
setuptools >= 41.0.0
pandas==0.25.3
<<<<<<< HEAD
futures<4.0.0
tornado==4.5.3
Pillow==6.2.0
=======
>>>>>>> 1c51f8ed
google-cloud-storage >= 1.16.0
<|MERGE_RESOLUTION|>--- conflicted
+++ resolved
@@ -16,10 +16,4 @@
 azure-storage-blob >= 2.0.1, < 3.0.0
 setuptools >= 41.0.0
 pandas==0.25.3
-<<<<<<< HEAD
-futures<4.0.0
-tornado==4.5.3
-Pillow==6.2.0
-=======
->>>>>>> 1c51f8ed
 google-cloud-storage >= 1.16.0
