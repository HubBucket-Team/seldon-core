--- conflicted
+++ resolved
@@ -104,14 +104,11 @@
   map<string,string> annotations = 9;
 }
 
-<<<<<<< HEAD
-=======
 message MLDeploymentStatus {
   optional int32 predictorReplicasReady = 1;
   optional int32 canaryReplicasReady = 2;
 }
 
->>>>>>> 6ef1045a
 message MLDeployment {
   required string apiVersion = 1;
   required string kind = 2;
