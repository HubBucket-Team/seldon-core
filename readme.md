--- conflicted
+++ resolved
@@ -75,12 +75,8 @@
    * Java
       * [H2O Classifier](./examples/models/h2o_mojo/h2o_model.ipynb)
    * PMML
-<<<<<<< HEAD
-      * [pySpark MNIST Classifier](./examples/models/pyspark_pmml/mnist.ipynb)
-=======
       * [PySpark MNIST Classifier](https://github.com/SeldonIO/JPMML-utils/blob/master/examples/pyspark_pmml/mnist.ipynb)
 
->>>>>>> 957fcdac
  * **routers**
    * [Epsilon-greedy multi-armed bandits for real time optimization of models](https://github.com/SeldonIO/seldon-core/blob/master/notebooks/epsilon_greedy_gcp.ipynb)
  * **transformers**
@@ -92,12 +88,9 @@
     * Seldon-core can be installed as part of the kubeflow project. A detailed [end-to-end example](https://github.com/kubeflow/example-seldon) provides a complete workflow for training various models and deploying them using seldon-core.
  * [IBM's Fabric for Deep Learning](https://github.com/IBM/FfDL)
     * Seldon-core can be used to [serve deep learning models trained using FfDL](https://github.com/IBM/FfDL/blob/master/community/FfDL-Seldon/README.md).
-<<<<<<< HEAD
-=======
        * [Train and deploy a Tensorflow MNIST classififer using FfDL and Seldon.](https://github.com/IBM/FfDL/blob/master/community/FfDL-Seldon/tf-model/README.md)
        * [Train and deploy a PyTorch MNIST classififer using FfDL and Seldon.](https://github.com/IBM/FfDL/blob/master/community/FfDL-Seldon/pytorch-model/README.md)
 	
->>>>>>> 957fcdac
 
 ## Install
 
