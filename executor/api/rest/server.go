package rest

import (
	"context"
	"fmt"
	"github.com/go-logr/logr"
	guuid "github.com/google/uuid"
	"github.com/gorilla/mux"
	"github.com/opentracing/opentracing-go"
	"github.com/opentracing/opentracing-go/ext"
	"github.com/prometheus/client_golang/prometheus"
	"github.com/prometheus/client_golang/prometheus/promhttp"
	"github.com/seldonio/seldon-core/executor/api"
	"github.com/seldonio/seldon-core/executor/api/client"
	"github.com/seldonio/seldon-core/executor/api/metric"
	"github.com/seldonio/seldon-core/executor/api/payload"
	"github.com/seldonio/seldon-core/executor/predictor"
	"github.com/seldonio/seldon-core/operator/apis/machinelearning/v1"
	"io/ioutil"
	"net/http"
	"net/url"
	logf "sigs.k8s.io/controller-runtime/pkg/runtime/log"
	"time"
)

const (
	CLOUDEVENTS_HEADER_ID_NAME             = "Ce-Id"
	CLOUDEVENTS_HEADER_SPECVERSION_NAME    = "Ce-specversion"
	CLOUDEVENTS_HEADER_SOURCE_NAME         = "Ce-Source"
	CLOUDEVENTS_HEADER_TYPE_NAME           = "Ce-Type"
	CLOUDEVENTS_HEADER_SPECVERSION_DEFAULT = "0.3"
	CLOUDEVENTS_HEADER_SOURCE_DEFAULT      = "io.seldon.eventing.seldondeployment"
	CLOUDEVENTS_HEADER_TYPE_DEFAULT        = "io.seldon.eventing.response"
)

type SeldonRestApi struct {
	Router         *mux.Router
	Client         client.SeldonApiClient
	predictor      *v1.PredictorSpec
	Log            logr.Logger
	ProbesOnly     bool
	ServerUrl      *url.URL
	Namespace      string
	Protocol       string
	DeploymentName string
	metrics        *metric.ServerMetrics
	prometheusPath string
}

func NewServerRestApi(predictor *v1.PredictorSpec, client client.SeldonApiClient, probesOnly bool, serverUrl *url.URL, namespace string, protocol string, deploymentName string, prometheusPath string) *SeldonRestApi {
	var serverMetrics *metric.ServerMetrics
	if !probesOnly {
		serverMetrics = metric.NewServerMetrics(predictor, deploymentName)
	}
	return &SeldonRestApi{
		mux.NewRouter(),
		client,
		predictor,
		logf.Log.WithName("SeldonRestApi"),
		probesOnly,
		serverUrl,
		namespace,
		protocol,
		deploymentName,
		serverMetrics,
		prometheusPath,
	}
}

func (r *SeldonRestApi) CreateHttpServer(port int) *http.Server {

	address := fmt.Sprintf("0.0.0.0:%d", port)
	r.Log.Info("Listening", "Address", address)

	return &http.Server{
		Handler: r.Router,
		Addr:    address,
		// Good practice: enforce timeouts for servers you create!
		WriteTimeout: 15 * time.Second,
		ReadTimeout:  15 * time.Second,
	}
}

func (r *SeldonRestApi) respondWithSuccess(w http.ResponseWriter, code int, payload payload.SeldonPayload) {
	w.Header().Set("Content-Type", payload.GetContentType())
	w.WriteHeader(code)

	err := r.Client.Marshall(w, payload)
	if err != nil {
		r.Log.Error(err, "Failed to write response")
	}
}

func (r *SeldonRestApi) respondWithError(w http.ResponseWriter, payload payload.SeldonPayload, err error) {
	w.Header().Set("Content-Type", "application/json")
	w.WriteHeader(http.StatusInternalServerError)

	if payload != nil && payload.GetPayload() != nil {
		err := r.Client.Marshall(w, payload)
		if err != nil {
			r.Log.Error(err, "Failed to write response")
		}
	} else {
		errPayload := r.Client.CreateErrorPayload(err)
		err = r.Client.Marshall(w, errPayload)
		if err != nil {
			r.Log.Error(err, "Failed to write error payload")
		}
	}
}

func (r *SeldonRestApi) wrapMetrics(service string, baseHandler http.HandlerFunc) http.HandlerFunc {

	handler := promhttp.InstrumentHandlerDuration(
		r.metrics.ServerHandledHistogram.MustCurryWith(prometheus.Labels{
			metric.DeploymentNameMetric:   r.DeploymentName,
			metric.PredictorNameMetric:    r.predictor.Name,
			metric.PredictorVersionMetric: r.predictor.Annotations["version"],
			metric.ServiceMetric:          service}),
		baseHandler,
	)
	return handler
}

func (r *SeldonRestApi) Initialise() {
	r.Router.HandleFunc("/ready", r.checkReady)
	r.Router.HandleFunc("/live", r.alive)
	r.Router.Handle(r.prometheusPath, promhttp.Handler())
	if !r.ProbesOnly {
		// TODO: Add if branch based on parameter passed
		r.Router.Use(cloudeventsHeader)
		r.Router.Use(puidHeader)
		switch r.Protocol {
		case api.ProtocolSeldon:
			//v0.1 API
			api01 := r.Router.PathPrefix("/api/v0.1").Methods("POST").Subrouter()
			api01.Handle("/predictions", r.wrapMetrics(metric.PredictionHttpServiceName, r.predictions))
			r.Router.NewRoute().Path("/api/v0.1/status/{" + ModelHttpPathVariable + "}").Methods("GET").HandlerFunc(r.wrapMetrics(metric.StatusHttpServiceName, r.status))
			r.Router.NewRoute().Path("/api/v0.1/metadata/{" + ModelHttpPathVariable + "}").Methods("GET").HandlerFunc(r.wrapMetrics(metric.StatusHttpServiceName, r.metadata))
			//v1.0 API
			api1 := r.Router.PathPrefix("/api/v1.0").Methods("POST").Subrouter()
			api1.Handle("/predictions", r.wrapMetrics(metric.PredictionServiceMetricName, r.predictions))
			r.Router.NewRoute().Path("/api/v1.0/status/{" + ModelHttpPathVariable + "}").Methods("GET").HandlerFunc(r.wrapMetrics(metric.StatusHttpServiceName, r.status))
			r.Router.NewRoute().Path("/api/v1.0/metadata/{" + ModelHttpPathVariable + "}").Methods("GET").HandlerFunc(r.wrapMetrics(metric.StatusHttpServiceName, r.metadata))

		case api.ProtocolTensorflow:
			r.Router.NewRoute().Path("/v1/models/{" + ModelHttpPathVariable + "}/:predict").Methods("POST").HandlerFunc(r.wrapMetrics(metric.PredictionHttpServiceName, r.predictions))
			r.Router.NewRoute().Path("/v1/models/{" + ModelHttpPathVariable + "}").Methods("GET").HandlerFunc(r.wrapMetrics(metric.StatusHttpServiceName, r.status))
			r.Router.NewRoute().Path("/v1/models/{" + ModelHttpPathVariable + "}/metadata").Methods("GET").HandlerFunc(r.wrapMetrics(metric.MetadataHttpServiceName, r.metadata))
		}
	}
}

func cloudeventsHeader(next http.Handler) http.Handler {
	return http.HandlerFunc(func(w http.ResponseWriter, r *http.Request) {
		puid := r.Header.Get(payload.SeldonPUIDHeader)
		w.Header().Set(CLOUDEVENTS_HEADER_ID_NAME, puid)
		w.Header().Set(CLOUDEVENTS_HEADER_SPECVERSION_NAME, CLOUDEVENTS_HEADER_SPECVERSION_DEFAULT)
		w.Header().Set(CLOUDEVENTS_HEADER_TYPE_NAME, CLOUDEVENTS_HEADER_TYPE_DEFAULT)
		// TODO: Update the source to be more specific to model
		w.Header().Set(CLOUDEVENTS_HEADER_SOURCE_NAME, CLOUDEVENTS_HEADER_SOURCE_DEFAULT)

		next.ServeHTTP(w, r)
	})
}

func puidHeader(next http.Handler) http.Handler {
	return http.HandlerFunc(func(w http.ResponseWriter, r *http.Request) {
		puid := r.Header.Get(payload.SeldonPUIDHeader)
		if len(puid) == 0 {
			puid = guuid.New().String()
			r.Header.Set(payload.SeldonPUIDHeader, puid)
		}
<<<<<<< HEAD
		if req_puid := w.Header().Get(payload.SeldonPUIDHeader); len(req_puid) == 0 {
=======
		if res_puid := w.Header().Get(payload.SeldonPUIDHeader); len(res_puid) == 0 {
>>>>>>> b3cb9c58
			w.Header().Set(payload.SeldonPUIDHeader, puid)
		}

		next.ServeHTTP(w, r)
	})
}

func (r *SeldonRestApi) checkReady(w http.ResponseWriter, req *http.Request) {
	err := predictor.Ready(r.predictor.Graph)
	if err != nil {
		r.Log.Error(err, "Ready check failed")
		w.WriteHeader(http.StatusServiceUnavailable)
	} else {
		w.WriteHeader(http.StatusOK)
	}
}

func (r *SeldonRestApi) alive(w http.ResponseWriter, req *http.Request) {
	w.WriteHeader(http.StatusOK)
}

func getGraphNodeForModelName(req *http.Request, graph *v1.PredictiveUnit) (*v1.PredictiveUnit, error) {
	vars := mux.Vars(req)
	modelName := vars[ModelHttpPathVariable]
	if graphNode := v1.GetPredictiveUnit(graph, modelName); graphNode == nil {
		return nil, fmt.Errorf("Failed to find model %s", modelName)
	} else {
		return graphNode, nil
	}
}

func setupTracing(ctx context.Context, req *http.Request, spanName string) (context.Context, opentracing.Span) {
	tracer := opentracing.GlobalTracer()
	spanCtx, _ := tracer.Extract(opentracing.HTTPHeaders, opentracing.HTTPHeadersCarrier(req.Header))
	serverSpan := tracer.StartSpan(spanName, ext.RPCServerOption(spanCtx))
	ctx = opentracing.ContextWithSpan(ctx, serverSpan)
	return ctx, serverSpan
}

func (r *SeldonRestApi) metadata(w http.ResponseWriter, req *http.Request) {
	ctx := req.Context()

	// Apply tracing if active
	if opentracing.IsGlobalTracerRegistered() {
		var serverSpan opentracing.Span
		ctx, serverSpan = setupTracing(ctx, req, TracingMetadataName)
		defer serverSpan.Finish()
	}

	vars := mux.Vars(req)
	modelName := vars[ModelHttpPathVariable]

	seldonPredictorProcess := predictor.NewPredictorProcess(ctx, r.Client, logf.Log.WithName(LoggingRestClientName), r.ServerUrl, r.Namespace, req.Header)
	resPayload, err := seldonPredictorProcess.Metadata(r.predictor.Graph, modelName, nil)
	if err != nil {
		r.respondWithError(w, resPayload, err)
		return
	}
	r.respondWithSuccess(w, http.StatusOK, resPayload)
}

func (r *SeldonRestApi) status(w http.ResponseWriter, req *http.Request) {
	ctx := req.Context()

	// Apply tracing if active
	if opentracing.IsGlobalTracerRegistered() {
		var serverSpan opentracing.Span
		ctx, serverSpan = setupTracing(ctx, req, TracingStatusName)
		defer serverSpan.Finish()
	}

	vars := mux.Vars(req)
	modelName := vars[ModelHttpPathVariable]

	seldonPredictorProcess := predictor.NewPredictorProcess(ctx, r.Client, logf.Log.WithName(LoggingRestClientName), r.ServerUrl, r.Namespace, req.Header)
	resPayload, err := seldonPredictorProcess.Status(r.predictor.Graph, modelName, nil)
	if err != nil {
		r.respondWithError(w, resPayload, err)
		return
	}
	r.respondWithSuccess(w, http.StatusOK, resPayload)
}

func (r *SeldonRestApi) predictions(w http.ResponseWriter, req *http.Request) {
	r.Log.Info("Predictions called")

	ctx := req.Context()
	// Add Seldon Puid to Context
	ctx = context.WithValue(ctx, payload.SeldonPUIDHeader, req.Header.Get(payload.SeldonPUIDHeader))

	// Apply tracing if active
	if opentracing.IsGlobalTracerRegistered() {
		var serverSpan opentracing.Span
		ctx, serverSpan = setupTracing(ctx, req, TracingPredictionsName)
		defer serverSpan.Finish()
	}

	bodyBytes, err := ioutil.ReadAll(req.Body)
	if err != nil {
		r.respondWithError(w, nil, err)
		return
	}

	seldonPredictorProcess := predictor.NewPredictorProcess(ctx, r.Client, logf.Log.WithName(LoggingRestClientName), r.ServerUrl, r.Namespace, req.Header)

	reqPayload, err := seldonPredictorProcess.Client.Unmarshall(bodyBytes)
	if err != nil {
		r.respondWithError(w, nil, err)
		return
	}

	var graphNode *v1.PredictiveUnit
	if r.Protocol == api.ProtocolTensorflow {
		graphNode, err = getGraphNodeForModelName(req, r.predictor.Graph)
		if err != nil {
			r.respondWithError(w, nil, err)
			return
		}
	} else {
		graphNode = r.predictor.Graph
	}
	resPayload, err := seldonPredictorProcess.Predict(graphNode, reqPayload)
	if err != nil {
		r.respondWithError(w, resPayload, err)
		return
	}
	r.respondWithSuccess(w, http.StatusOK, resPayload)
}<|MERGE_RESOLUTION|>--- conflicted
+++ resolved
@@ -171,11 +171,7 @@
 			puid = guuid.New().String()
 			r.Header.Set(payload.SeldonPUIDHeader, puid)
 		}
-<<<<<<< HEAD
-		if req_puid := w.Header().Get(payload.SeldonPUIDHeader); len(req_puid) == 0 {
-=======
 		if res_puid := w.Header().Get(payload.SeldonPUIDHeader); len(res_puid) == 0 {
->>>>>>> b3cb9c58
 			w.Header().Set(payload.SeldonPUIDHeader, puid)
 		}
 
